--- conflicted
+++ resolved
@@ -300,23 +300,11 @@
             output_shields=[],
             enable_session_persistence=False,
         )
-<<<<<<< HEAD
-
-        created_agent = await create_virtual_assistant(agent_config, http_request)
-
-        logger.info(
-            f"Successfully created agent '{agent_name}' "
-            f"from template '{request.template_name}'"
-        )
-
-=======
-        
+
         async with AsyncSessionLocal() as db:
             created_agent = await create_virtual_assistant(agent_config, http_request, db)
-        
+
         logger.info(f"Successfully created agent '{agent_name}' from template '{request.template_name}'")
-        
->>>>>>> f24eae47
         return TemplateInitializationResponse(
             agent_id=created_agent.id,
             agent_name=created_agent.name,
